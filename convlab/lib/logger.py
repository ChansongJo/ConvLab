<<<<<<< HEAD
=======
# Modified by Microsoft Corporation.
# Licensed under the MIT license.

from convlab.lib import util
>>>>>>> 403c6df3
import colorlog
import logging
import os
import pandas as pd
import sys
import warnings


class FixedList(list):
    '''fixed-list to restrict addition to root logger handler'''

    def append(self, e):
        pass

NEW_LVLS = {'NL': 17, 'ACT': 14, 'STATE': 13}
for name, val in NEW_LVLS.items():
    logging.addLevelName(val, name)
    setattr(logging, name, val)

LOG_FORMAT = '[%(asctime)s PID:%(process)d %(levelname)s %(filename)s %(funcName)s] %(message)s'
color_formatter = colorlog.ColoredFormatter('%(log_color)s[%(asctime)s PID:%(process)d %(levelname)s %(filename)s %(funcName)s]%(reset)s %(message)s',
log_colors={
		'DEBUG':    'cyan',
		'NL':       'cyan',
		'ACT':      'cyan',
		'STATE':    'cyan',
		'INFO':     'green',
		'WARNING':  'yellow',
		'ERROR':    'red',
		'CRITICAL': 'red,bg_white'})
sh = logging.StreamHandler(sys.stdout)
sh.setFormatter(color_formatter)
lab_logger = logging.getLogger()
lab_logger.handlers = FixedList([sh])
logging.getLogger('ray').propagate = False  # hack to mute poorly designed ray TF warning log

# this will trigger from Experiment init on reload(logger)
if os.environ.get('LOG_PREPATH') is not None:
    warnings.filterwarnings('ignore', category=pd.io.pytables.PerformanceWarning)

    log_filepath = os.environ['LOG_PREPATH'] + '.log'
    os.makedirs(os.path.dirname(log_filepath), exist_ok=True)
    # create file handler
    formatter = logging.Formatter(LOG_FORMAT)
    fh = logging.FileHandler(log_filepath)
    fh.setFormatter(formatter)
    # add stream and file handler
    lab_logger.handlers = FixedList([sh, fh])

if os.environ.get('LOG_LEVEL'):
    lab_logger.setLevel(os.environ['LOG_LEVEL'])
else:
    lab_logger.setLevel('INFO')


def set_level(lvl):
    lab_logger.setLevel(lvl)
    os.environ['LOG_LEVEL'] = lvl


def critical(msg, *args, **kwargs):
    return lab_logger.critical(msg, *args, **kwargs)


def debug(msg, *args, **kwargs):
    return lab_logger.debug(msg, *args, **kwargs)


def error(msg, *args, **kwargs):
    return lab_logger.error(msg, *args, **kwargs)


def exception(msg, *args, **kwargs):
    return lab_logger.exception(msg, *args, **kwargs)


def info(msg, *args, **kwargs):
    return lab_logger.info(msg, *args, **kwargs)


def warning(msg, *args, **kwargs):
    return lab_logger.warning(msg, *args, **kwargs)


def nl(msg, *args, **kwargs):
    return lab_logger.log(NEW_LVLS['NL'], msg, *args, **kwargs)


def act(msg, *args, **kwargs):
    return lab_logger.log(NEW_LVLS['ACT'], msg, *args, **kwargs)


def state(msg, *args, **kwargs):
    return lab_logger.log(NEW_LVLS['STATE'], msg, *args, **kwargs)


def get_logger(__name__):
    '''Create a child logger specific to a module'''
    module_logger = logging.getLogger(__name__)

    def nl(msg, *args, **kwargs):
        return module_logger.log(NEW_LVLS['NL'], msg, *args, **kwargs)

    def act(msg, *args, **kwargs):
        return module_logger.log(NEW_LVLS['ACT'], msg, *args, **kwargs)

    def state(msg, *args, **kwargs):
        return module_logger.log(NEW_LVLS['STATE'], msg, *args, **kwargs)

    setattr(module_logger, 'nl', nl)
    setattr(module_logger, 'act', act)
    setattr(module_logger, 'state', state)

    return module_logger


def toggle_debug(modules, level='DEBUG'):
    '''Turn on module-specific debugging using their names, e.g. algorithm, actor_critic, at the desired debug level.'''
    logger_names = list(logging.Logger.manager.loggerDict.keys())
    for module in modules:
        name = module.strip()
        for logger_name in logger_names:
            if name in logger_name.split('.'):
                module_logger = logging.getLogger(logger_name)
                module_logger.setLevel(getattr(logging, level))<|MERGE_RESOLUTION|>--- conflicted
+++ resolved
@@ -1,10 +1,6 @@
-<<<<<<< HEAD
-=======
 # Modified by Microsoft Corporation.
 # Licensed under the MIT license.
 
-from convlab.lib import util
->>>>>>> 403c6df3
 import colorlog
 import logging
 import os
