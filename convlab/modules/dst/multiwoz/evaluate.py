<<<<<<< HEAD
# Copyright (c) Microsoft Corporation.
# Licensed under the MIT license.

=======
import json

from convlab.modules.dst.multiwoz.dst_util import minDistance
>>>>>>> f920e041
from convlab.modules.dst.multiwoz.rule_dst import RuleDST
from convlab.modules.nlu.multiwoz.onenet.nlu import OneNetLU


class NLU_DST:
    def __init__(self):
        self.dst = RuleDST()
        self.nlu = OneNetLU(archive_file='models/onenet.tar.gz', cuda_device=-1,
                            model_file='https://convlab.blob.core.windows.net/models/onenet.tar.gz')

    def update(self, action, observation):
        # update history
        self.dst.state['history'].append([str(action)])

        # NLU parsing
        input_act = self.nlu.parse(observation, sum(self.dst.state['history'], [])) if self.nlu else observation

        # state tracking
        self.dst.update(input_act)

        # update history
        self.dst.state['history'][-1].append(str(observation))
        return self.dst.state

    def reset(self):
        self.dst.init_session()
        self.dst.state['history'].append(['null'])

def load_data(path='../../../../data/multiwoz/test.json'):
    data = json.load(open(path))
    result = []
    for id, session in data.items():
        log = session['log']
        turn_data = ['null']
        goal = session['goal']
        session_data = []
        for turn_idx, turn in enumerate(log):
            if turn_idx % 2 == 0:  # user
                observation = turn['text']
                turn_data.append(observation)
            else:  # system
                action = turn['text']
                golden_state = turn['metadata']
                turn_data.append(golden_state)
                session_data.append(turn_data)
                turn_data = [action]
        result.append([session_data, goal])
    return result

def run_test():
    agent = NLU_DST()
    agent.reset()

    test_data = load_data()
    test_result = []
    for session_data, goal in test_data:
        session_result = []
        for action, observation, golden_state in session_data:
            pred_state = agent.update(action, observation)
            session_result.append([golden_state, pred_state['belief_state']])
        test_result.append([session_result, goal])
        agent.reset()
    return test_result

class ResultStat:
    def __init__(self):
        self.stat = {}

    def add(self, domain, slot, score):
        """score = 1 or 0"""
        if domain in self.stat:
            if slot in self.stat[domain]:
                self.stat[domain][slot][0] += score
                self.stat[domain][slot][1] += 1.
            else:
                self.stat[domain][slot] = [score, 1.]
        else:
            self.stat[domain] = {slot: [score, 1.]}

    def domain_acc(self, domain):
        domain_stat = self.stat[domain]
        ret = [0, 0]
        for _, r in domain_stat.items():
            ret[0] += r[0]
            ret[1] += r[1]
        return ret[0]/(ret[1] + 1e-10)

    def slot_acc(self, domain, slot):
        slot_stat = self.stat[domain][slot]
        return slot_stat[0] / (slot_stat[1] + 1e-10)

    def all_acc(self):
        acc_result = {}
        for domain in self.stat:
            acc_result[domain] = {}
            acc_result[domain]['acc'] = self.domain_acc(domain)
            for slot in self.stat[domain]:
                acc_result[domain][slot+'_acc'] = self.slot_acc(domain, slot)
        return json.dumps(acc_result, indent=4)

def evaluate(test_result):
    stat = ResultStat()
    session_level = [0., 0.]
    for session, goal in test_result:
        last_pred_state = None
        for golden_state, pred_state in session:  # session
            last_pred_state = pred_state
            domains = golden_state.keys()
            for domain in domains:   # domain
                if domain == 'bus':
                    continue
                assert domain in pred_state, 'domain: {}'.format(domain)
                golden_domain, pred_domain = golden_state[domain], pred_state[domain]
                for slot, value in golden_domain['semi'].items():  # slot
                    if _is_empty(slot, golden_domain['semi']):
                        continue
                    pv = pred_domain['semi'][slot] if slot in pred_domain['semi'] else '_None'
                    score = 0.
                    if _is_match(value, pv):
                        score = 1.
                    stat.add(domain, slot, score)
        if match_goal(last_pred_state, goal):
            session_level[0] += 1
        session_level[1] += 1
    print('domain and slot-level acc:')
    print(stat.all_acc())
    print('session-level acc: {}'.format(convert2acc(session_level[0], session_level[1])))

def convert2acc(a, b):
    if b == 0:
        return -1
    return a/b

def match_goal(pred_state, goal):
    domains = pred_state.keys()
    for domain in domains:
        if domain not in goal:
            continue
        goal_domain = goal[domain]
        if 'info' not in goal_domain:
            continue
        goal_domain_info = goal_domain['info']
        for slot, value in goal_domain_info.items():
            if slot in pred_state[domain]['semi']:
                v = pred_state[domain]['semi'][slot]
            else:
                return False
            if _is_match(value, v):
                continue
            elif _fuzzy_match(value, v):
                continue
            else:
                return False
    return True

def _is_empty(slot, domain_state):
    if slot not in domain_state:
        return True
    value = domain_state[slot]
    if value is None or value == "" or value == 'null':
        return True
    return False

def _is_match(value1, value2):
    if type(value1) is not str or type(value2) is not str:
        return value1 == value2
    value1 = value1.lower()
    value2 = value2.lower()
    value1 = ' '.join(value1.strip().split())
    value2 = ' '.join(value2.strip().split())
    if value1 == value2:
        return True
    return False

def _fuzzy_match(value1, value2):
    if type(value1) is not str or type(value2) is not str:
        return value1 == value2
    value1 = value1.lower()
    value2 = value2.lower()
    value1 = ' '.join(value1.strip().split())
    value2 = ' '.join(value2.strip().split())
    d = minDistance(value1, value2)
    if (len(value1) >= 10 and d <= 2) or (len(value1) >= 15 and d <= 3):
        return True
    return False

if __name__ == '__main__':
    test_result = run_test()
    json.dump(test_result, open('dst_test_result.json', 'w+'), indent=2)
    print('test session num: {}'.format(len(test_result)))
    evaluate(test_result)<|MERGE_RESOLUTION|>--- conflicted
+++ resolved
@@ -1,12 +1,9 @@
-<<<<<<< HEAD
 # Copyright (c) Microsoft Corporation.
 # Licensed under the MIT license.
 
-=======
 import json
 
 from convlab.modules.dst.multiwoz.dst_util import minDistance
->>>>>>> f920e041
 from convlab.modules.dst.multiwoz.rule_dst import RuleDST
 from convlab.modules.nlu.multiwoz.onenet.nlu import OneNetLU
 
