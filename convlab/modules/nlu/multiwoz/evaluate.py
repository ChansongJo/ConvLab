"""
Evaluate NLU models on Multiwoz test dataset
Metric: dataset level Precision/Recall/F1
Usage: PYTHONPATH=../../../.. python evaluate.py [OneNetLU|MILU|SVMNLU]
"""
import json
import random
import sys
import zipfile

import numpy
import torch

from convlab.modules.nlu.multiwoz import MILU
from convlab.modules.nlu.multiwoz import OneNetLU
from convlab.modules.nlu.multiwoz import SVMNLU
from convlab.modules.nlu.multiwoz import BERTNLU

seed = 2019
random.seed(seed)
numpy.random.seed(seed)
torch.manual_seed(seed)


def da2triples(dialog_act):
    triples = []
    for intent, svs in dialog_act.items():
        for slot, value in svs:
            triples.append((intent, slot, value.lower()))
    return triples


<<<<<<< HEAD
def main():
    if len(sys.argv) != 2 :
=======
def calculateF1(predict_golden):
    TP, FP, FN = 0, 0, 0
    for item in predict_golden:
        predicts = item['predict']
        labels = item['golden']
        for ele in predicts:
            if ele in labels:
                TP += 1
            else:
                FP += 1
        for ele in labels:
            if ele not in predicts:
                FN += 1
    # print(TP, FP, FN)
    precision = 1.0 * TP / (TP + FP)
    recall = 1.0 * TP / (TP + FN)
    F1 = 2.0 * precision * recall / (precision + recall)
    return precision, recall, F1


def is_slot_da(da):
    tag_da = {'Inform', 'Select', 'Recommend', 'NoOffer', 'NoBook', 'OfferBook', 'OfferBooked', 'Book'}
    not_tag_slot = {'Internet', 'Parking', 'none'}
    if da[0].split('-')[1] in tag_da and da[1] not in not_tag_slot:
        return True
    return False


if __name__ == '__main__':
    if len(sys.argv) != 2:
>>>>>>> 78b141f1
        print("usage:")
        print("\t python evaluate.py model_name")
        print("\t model_name=OneNetLU, MILU, or SVMNLU")
        sys.exit()
    model_name = sys.argv[1]
    if model_name == 'OneNetLU':
        model = OneNetLU(model_file="https://convlab.blob.core.windows.net/models/onenet.tar.gz")
    elif model_name == 'MILU':
        model = MILU(model_file="https://convlab.blob.core.windows.net/models/milu.tar.gz")
    elif model_name == 'SVMNLU':
        model = SVMNLU(model_file="https://convlab.blob.core.windows.net/models/svm_multiwoz.zip")
    elif model_name == 'BERTNLU':
<<<<<<< HEAD
        model = BERTNLU(mode='all')
=======
        model = BERTNLU(mode='all', model_file='https://convlab.blob.core.windows.net/models/bert_multiwoz_all.zip')
>>>>>>> 78b141f1
    else:
        raise Exception("Available model: OneNetLU, MILU, SVMNLU")

    archive = zipfile.ZipFile('data/multiwoz/test.json.zip', 'r')
    test_data = json.load(archive.open('test.json'))
    sen_num = 0
    sess_num = 0
    predict_golden_intents = []
    predict_golden_slots = []
    predict_golden_all = []
    for no, session in test_data.items():
        sess_num += 1
        context = []
        for i, turn in enumerate(session['log']):
            if i % 2 == 1:
                # system action
                context.append(turn['text'])
                continue
            sen_num += 1
            labels = da2triples(turn['dialog_act'])
            predicts = da2triples(model.parse(turn['text'],context=context[-3:]))
            predict_golden_all.append({
                'predict': predicts,
                'golden': labels
            })
            predict_golden_slots.append({
                'predict': [x for x in predicts if is_slot_da(x)],
                'golden': [x for x in labels if is_slot_da(x)]
            })
            predict_golden_intents.append({
                'predict': [x for x in predicts if not is_slot_da(x)],
                'golden': [x for x in labels if not is_slot_da(x)]
            })
            context.append(turn['text'])
        if sess_num%100==0:
            precision, recall, F1 = calculateF1(predict_golden_all)
            print('Model {} on [{}|{}] session {} sentences:'.format(model_name, sess_num, len(test_data), sen_num))
            print('\t Precision: %.2f' % (100 * precision))
            print('\t Recall: %.2f' % (100 * recall))
            print('\t F1: %.2f' % (100 * F1))
            precision, recall, F1 = calculateF1(predict_golden_intents)
            print('-' * 20 + 'intent' + '-' * 20)
            print('\t Precision: %.2f' % (100 * precision))
            print('\t Recall: %.2f' % (100 * recall))
            print('\t F1: %.2f' % (100 * F1))
            precision, recall, F1 = calculateF1(predict_golden_slots)
            print('-' * 20 + 'slot' + '-' * 20)
            print('\t Precision: %.2f' % (100 * precision))
            print('\t Recall: %.2f' % (100 * recall))
            print('\t F1: %.2f' % (100 * F1))

    precision, recall, F1 = calculateF1(predict_golden_all)
    print('Model {} on {} session {} sentences:'.format(model_name,sess_num,sen_num))
    print('\t Precision: %.2f' % (100 * precision))
    print('\t Recall: %.2f' % (100 * recall))
    print('\t F1: %.2f' % (100 * F1))
    precision, recall, F1 = calculateF1(predict_golden_intents)
    print('-'*20+'intent'+'-'*20)
    print('\t Precision: %.2f' % (100 * precision))
    print('\t Recall: %.2f' % (100 * recall))
    print('\t F1: %.2f' % (100 * F1))
    precision, recall, F1 = calculateF1(predict_golden_slots)
    print('-' * 20 + 'slot' + '-' * 20)
    print('\t Precision: %.2f' % (100 * precision))
    print('\t Recall: %.2f' % (100 * recall))
    print('\t F1: %.2f' % (100 * F1))
<|MERGE_RESOLUTION|>--- conflicted
+++ resolved
@@ -30,10 +30,6 @@
     return triples
 
 
-<<<<<<< HEAD
-def main():
-    if len(sys.argv) != 2 :
-=======
 def calculateF1(predict_golden):
     TP, FP, FN = 0, 0, 0
     for item in predict_golden:
@@ -64,7 +60,6 @@
 
 if __name__ == '__main__':
     if len(sys.argv) != 2:
->>>>>>> 78b141f1
         print("usage:")
         print("\t python evaluate.py model_name")
         print("\t model_name=OneNetLU, MILU, or SVMNLU")
@@ -77,11 +72,7 @@
     elif model_name == 'SVMNLU':
         model = SVMNLU(model_file="https://convlab.blob.core.windows.net/models/svm_multiwoz.zip")
     elif model_name == 'BERTNLU':
-<<<<<<< HEAD
-        model = BERTNLU(mode='all')
-=======
         model = BERTNLU(mode='all', model_file='https://convlab.blob.core.windows.net/models/bert_multiwoz_all.zip')
->>>>>>> 78b141f1
     else:
         raise Exception("Available model: OneNetLU, MILU, SVMNLU")
 
