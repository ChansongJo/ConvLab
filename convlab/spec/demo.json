{
  "onenet_rule_rule_template": {
    "agent": [{
      "name": "DialogAgent",
      "nlu": {
        "name": "OneNetLU",
        "model_file": "https://convlab.blob.core.windows.net/models/onenet.tar.gz"
      },
      "dst": {
        "name": "RuleDST"
      },
      "nlg": {
        "name": "MultiwozTemplateNLG",
        "is_user": false
      },
      "algorithm": {
        "name": "ExternalPolicy",
        "policy": {
          "name": "RuleBasedMultiwozBot"
        },
        "action_pdtype": "Argmax",
        "action_policy": "default"
      }
    }],
    "env": [{
      "name": "multiwoz",
      "user_policy": {
        "name": "UserPolicyAgendaMultiWoz"
      },
      "sys_policy": {
        "name": "RuleBasedMultiwozBot"
      },
      "nlu": {
        "name": "OneNetLU",
        "model_file": "https://convlab.blob.core.windows.net/models/onenet.tar.gz"
      },
      "nlg": {
        "name": "MultiwozTemplateNLG",
        "is_user": true
      },
      "max_t": 40,
      "max_frame": 1000
    }],
    "meta": {
      "distributed": false,
      "eval_frequency": 1000,
      "num_eval": 100,
      "max_tick_unit": "total_t",
      "max_trial": 1,
      "max_session": 1,
      "resources": {
        "num_cpus": 1,
        "num_gpus": 0
      }
    }
  },
  "milu_rule_rule_template": {
    "agent": [{
      "name": "DialogAgent",
      "nlu": {
        "name": "MILU",
        "model_file": "https://convlab.blob.core.windows.net/models/milu.tar.gz"
      },
      "dst": {
        "name": "RuleDST"
      },
      "nlg": {
        "name": "MultiwozTemplateNLG",
        "is_user": false
      },
      "algorithm": {
        "name": "ExternalPolicy",
        "policy": {
          "name": "RuleBasedMultiwozBot"
        },
        "action_pdtype": "Argmax",
        "action_policy": "default"
      }
    }],
    "env": [{
      "name": "multiwoz",
      "user_policy": {
        "name": "UserPolicyAgendaMultiWoz"
      },
      "sys_policy": {
        "name": "RuleBasedMultiwozBot"
      },
      "nlu": {
        "name": "MILU",
        "model_file": "https://convlab.blob.core.windows.net/models/milu.tar.gz"
      },
      "nlg": {
        "name": "MultiwozTemplateNLG",
        "is_user": true
      },
      "max_t": 40,
      "max_frame": 1000
    }],
    "meta": {
      "distributed": false,
      "eval_frequency": 1000,
      "num_eval": 100,
      "max_tick_unit": "total_t",
      "max_trial": 1,
      "max_session": 1,
      "resources": {
        "num_cpus": 1,
        "num_gpus": 0
      }
    }
  },
  "milu_rule_rule_template_evaluator": {
    "agent": [{
      "name": "DialogAgent",
      "nlu": {
        "name": "MILU",
        "model_file": "https://convlab.blob.core.windows.net/models/milu.tar.gz"
      },
      "dst": {
        "name": "RuleDST"
      },
      "nlg": {
        "name": "MultiwozTemplateNLG",
        "is_user": false
      },
      "algorithm": {
        "name": "ExternalPolicy",
        "policy": {
          "name": "RuleBasedMultiwozBot"
        },
        "action_pdtype": "Argmax",
        "action_policy": "default"
      },
      "evaluator": {
        "name": "MultiWozEvaluator"
      }
    }],
    "env": [{
      "name": "multiwoz",
      "user_policy": {
        "name": "UserPolicyAgendaMultiWoz"
      },
      "sys_policy": {
        "name": "RuleBasedMultiwozBot"
      },
      "nlu": {
        "name": "MILU",
        "model_file": "https://convlab.blob.core.windows.net/models/milu.tar.gz"
      },
      "nlg": {
        "name": "MultiwozTemplateNLG",
        "is_user": true
      },
      "max_t": 40,
      "max_frame": 1000
    }],
    "meta": {
      "distributed": false,
      "eval_frequency": 1000,
      "num_eval": 2,
      "max_tick_unit": "total_t",
      "max_trial": 1,
      "max_session": 1,
      "resources": {
        "num_cpus": 1,
        "num_gpus": 0
      }
    }
  },
  "mdbt_rule_template": {
    "agent": [{
      "name": "DialogAgent",
      "word_dst": {
        "name": "MDBTTracker"
      },
      "nlg": {
        "name": "MultiwozTemplateNLG",
        "is_user": false
      },
      "algorithm": {
        "name": "ExternalPolicy",
        "policy": {
          "name": "RuleBasedMultiwozBot"
        },
        "action_pdtype": "Argmax",
        "action_policy": "default"
      }
    }],
    "env": [{
      "name": "multiwoz",
      "user_policy": {
        "name": "UserPolicyAgendaMultiWoz"
      },
      "sys_policy": {
        "name": "RuleBasedMultiwozBot"
      },
      "nlu": {
        "name": "MILU",
        "model_file": "https://convlab.blob.core.windows.net/models/milu.tar.gz"
      },
      "nlg": {
        "name": "MultiwozTemplateNLG",
        "is_user": true
      },
      "max_t": 40,
      "max_frame": 1000
    }],
    "meta": {
      "distributed": false,
      "eval_frequency": 1000,
      "num_eval": 100,
      "max_tick_unit": "total_t",
      "max_trial": 1,
      "max_session": 1,
      "resources": {
        "num_cpus": 1,
        "num_gpus": 0
      }
    }
  },
  "onenet_rule_mdrg": {
    "agent": [{
      "name": "DialogAgent",
      "nlu": {
        "name": "OneNetLU",
        "model_file": "https://convlab.blob.core.windows.net/models/onenet.tar.gz"
      },
      "dst": {
        "name": "RuleDST"
      },
      "algorithm": {
        "name": "ExternalPolicy",
        "word_policy": {
          "name": "MDRGWordPolicy",
          "model_file": "https://convlab.blob.core.windows.net/models/mdrg.zip"
        },
        "action_pdtype": "Argmax",
        "action_policy": "default"
      }
    }],
    "env": [{
      "name": "multiwoz",
      "user_policy": {
        "name": "UserPolicyAgendaMultiWoz"
      },
      "sys_policy": {
        "name": "RuleBasedMultiwozBot"
      },
      "nlu": {
        "name": "OneNetLU",
        "model_file": "https://convlab.blob.core.windows.net/models/onenet.tar.gz"
      },
      "nlg": {
        "name": "MultiwozTemplateNLG",
        "is_user": true
      },
      "max_t": 40,
      "max_frame": 1000
    }],
    "meta": {
      "distributed": false,
      "eval_frequency": 1000,
      "num_eval": 100,
      "max_tick_unit": "total_t",
      "max_trial": 1,
      "max_session": 1,
      "resources": {
        "num_cpus": 1,
        "num_gpus": 0
      }
    }
  },
  "onenet_rule_dqn_template": {
    "agent": [{
      "name": "DialogAgent",
      "nlu": {
        "name": "OneNetLU",
        "model_file": "https://convlab.blob.core.windows.net/models/onenet.tar.gz"
      },
      "dst": {
        "name": "RuleDST"
      },
      "nlg": {
        "name": "MultiwozTemplateNLG",
        "is_user": false
      },
      "state_encoder": {
        "name": "MultiWozStateEncoder"
      },
      "action_decoder": {
        "name": "MultiWozVocabActionDecoder"
      },
      "algorithm": {
        "name": "DQN",
        "action_pdtype": "Argmax",
        "action_policy": "epsilon_greedy",
        "explore_var_spec": {
          "name": "linear_decay",
          "start_val": 0.1,
          "end_val": 0.01,
          "start_step": 1000,
          "end_step": 500000
        },
        "gamma": 0.9,
        "training_batch_iter": 1000,
        "training_iter": 1,
        "training_frequency": 100,
        "training_start_step": 32,
        "normalize_state": false 
      },
      "memory": {
        "name": "Replay",
        "batch_size": 16,
        "max_size": 50000,
        "use_cer": false 
      },
      "net": {
        "type": "MLPNet",
        "hid_layers": [100],
        "hid_layers_activation": "relu",
        "clip_grad_val": null,
        "loss_spec": {
          "name": "MSELoss"
        },
        "optim_spec": {
          "name": "Adam",
          "lr": 0.001
        },
        "lr_scheduler_spec": {
          "name": "StepLR",
          "step_size": 1000,
          "gamma": 0.999,
        },
        "update_type": "replace",
        "update_frequency": 300,
        "polyak_coef": 0,
        "gpu": false
      }
    }],
    "env": [{
      "name": "multiwoz",
      "action_dim": 300,
      "observation_dim": 393,
      "max_t": 40,
      "max_frame": 500000,
      "nlu": {
        "name": "OneNetLU",
        "model_file": "https://convlab.blob.core.windows.net/models/onenet.tar.gz"
      },
      "user_policy": {
        "name": "UserPolicyAgendaMultiWoz"
      },
      "sys_policy": {
        "name": "RuleBasedMultiwozBot"
      },
      "nlg": {
        "name": "MultiwozTemplateNLG",
        "is_user": true
      }
    }],
    "meta": {
      "distributed": false,
      "num_eval": 100,
      "eval_frequency": 1000,
      "max_tick_unit": "total_t",
      "max_trial": 1,
      "max_session": 1,
      "resources": {
        "num_cpus": 1,
        "num_gpus": 0
      }
    }
  },
  "milu_rule_wdqn_template": {
    "agent": [{
      "name": "DialogAgent",
      "nlu": {
        "name": "MILU",
        "model_file": "https://convlab.blob.core.windows.net/models/milu.tar.gz"
      },
      "dst": {
        "name": "RuleDST"
      },
      "nlg": {
        "name": "MultiwozTemplateNLG",
        "is_user": false
      },
      "state_encoder": {
        "name": "MultiWozStateEncoder"
      },
      "action_decoder": {
        "name": "MultiWozVocabActionDecoder"
      },
      "algorithm": {
        "name": "WarmUpDQN",
        "action_pdtype": "Argmax",
        "action_policy": "warmup_epsilon_greedy",
        "warmup_epi": 1000,
        "explore_var_spec": {
          "name": "linear_decay",
          "start_val": 0.1,
          "end_val": 0.01,
          "start_step": 1000,
          "end_step": 500000
        },
        "gamma": 0.9,
        "training_batch_iter": 1000,
        "training_iter": 1,
        "training_frequency": 300,
        "training_start_step": 32,
        "normalize_state": false 
      },
      "memory": {
        "name": "Replay",
        "warmup_name": "Replay",
        "batch_size": 16,
        "max_size": 50000,
        "use_cer": false 
      },
      "net": {
        "type": "MLPNet",
        "hid_layers": [100],
        "hid_layers_activation": "relu",
        "clip_grad_val": null,
        "loss_spec": {
          "name": "MSELoss"
        },
        "optim_spec": {
          "name": "Adam",
          "lr": 0.001
        },
        "lr_scheduler_spec": {
          "name": "StepLR",
          "step_size": 1000,
          "gamma": 0.999,
        },
        "update_type": "replace",
        "update_frequency": 1000,
        "polyak_coef": 0,
        "gpu": false
      }
    }],
    "env": [{
      "name": "multiwoz",
      "action_dim": 300,
      "observation_dim": 393,
      "max_t": 40,
      "max_frame": 50000,
      "nlu": {
        "name": "MILU",
        "model_file": "https://convlab.blob.core.windows.net/models/milu.tar.gz"
      },
      "user_policy": {
        "name": "UserPolicyAgendaMultiWoz"
      },
      "sys_policy": {
        "name": "RuleBasedMultiwozBot"
      },
      "nlg": {
        "name": "MultiwozTemplateNLG",
        "is_user": true
      }
    }],
    "meta": {
      "distributed": false,
      "num_eval": 100,
      "eval_frequency": 2000,
      "max_tick_unit": "total_t",
      "max_trial": 1,
      "max_session": 1,
      "resources": {
        "num_cpus": 1,
        "num_gpus": 0
      }
    }
  },
  "onenet_rule_reinforce_template": {
    "agent": [{
      "name": "DialogAgent",
      "nlu": {
        "name": "OneNetLU",
        "model_file": "https://convlab.blob.core.windows.net/models/onenet.tar.gz"
      },
      "dst": {
        "name": "RuleDST"
      },
      "nlg": {
        "name": "MultiwozTemplateNLG",
        "is_user": false
      },
      "state_encoder": {
        "name": "MultiWozStateEncoder"
      },
      "action_decoder": {
        "name": "MultiWozVocabActionDecoder"
      },
      "algorithm": {
        "name": "Reinforce",
        "action_pdtype": "default",
        "action_policy": "default",
        "explore_var_spec": null,
        "gamma": 0.98,
        "entropy_coef_spec": {
          "name": "linear_decay",
          "start_val": 0.01,
          "end_val": 0.001,
          "start_step": 1000,
          "end_step": 50000
        },
        "training_frequency": 1
      },
      "memory": {
        "name": "OnPolicyReplay"
      },
      "net": {
        "type": "MLPNet",
        "hid_layers": [100],
        "hid_layers_activation": "relu",
        "clip_grad_val": null,
        "loss_spec": {
          "name": "MSELoss"
        },
        "optim_spec": {
          "name": "Adam",
          "lr": 0.001
        },
        "lr_scheduler_spec": {
          "name": "StepLR",
          "step_size": 1000,
          "gamma": 0.999,
        },
        "gpu": false
      }
    }],
    "env": [{
      "name": "multiwoz",
      "action_dim": 300,
      "observation_dim": 393,
      "max_t": 40,
      "max_frame": 50000,
      "nlu": {
        "name": "OneNetLU",
        "model_file": "https://convlab.blob.core.windows.net/models/onenet.tar.gz"
      },
      "user_policy": {
        "name": "UserPolicyAgendaMultiWoz"
      },
      "sys_policy": {
        "name": "RuleBasedMultiwozBot"
      },
      "nlg": {
        "name": "MultiwozTemplateNLG",
        "is_user": true
      }
    }],
    "meta": {
      "distributed": false,
      "num_eval": 100,
      "eval_frequency": 1000,
      "max_tick_unit": "total_t",
      "max_trial": 1,
      "max_session": 1,
      "resources": {
        "num_cpus": 1,
        "num_gpus": 0
      }
    }
  },
  "onenet_rule_wreinforce_template": {
    "agent": [{
      "name": "DialogAgent",
      "nlu": {
        "name": "OneNetLU",
        "model_file": "https://convlab.blob.core.windows.net/models/onenet.tar.gz"
      },
      "dst": {
        "name": "RuleDST"
      },
      "nlg": {
        "name": "MultiwozTemplateNLG",
        "is_user": false
      },
      "state_encoder": {
        "name": "MultiWozStateEncoder"
      },
      "action_decoder": {
        "name": "MultiWozVocabActionDecoder"
      },
      "algorithm": {
        "name": "WarmUpReinforce",
        "action_pdtype": "default",
        "action_policy": "warmup_default",
        "warmup_epi": 1000,
        "explore_var_spec": null,
        "gamma": 0.98,
        "entropy_coef_spec": {
          "name": "linear_decay",
          "start_val": 0.01,
          "end_val": 0.001,
          "start_step": 1000,
          "end_step": 500000
        },
        "training_frequency": 1
      },
      "memory": {
        "name": "OnPolicyReplay"
      },
      "net": {
        "type": "MLPNet",
        "hid_layers": [100],
        "hid_layers_activation": "relu",
        "clip_grad_val": null,
        "loss_spec": {
          "name": "MSELoss"
        },
        "optim_spec": {
          "name": "Adam",
          "lr": 0.001
        },
        "lr_scheduler_spec": {
          "name": "StepLR",
          "step_size": 1000,
          "gamma": 0.999,
        },
        "gpu": false
      }
    }],
    "env": [{
      "name": "multiwoz",
      "action_dim": 300,
      "observation_dim": 393,
      "max_t": 40,
      "max_frame": 500000,
      "nlu": {
        "name": "OneNetLU",
        "model_file": "https://convlab.blob.core.windows.net/models/onenet.tar.gz"
      },
      "user_policy": {
        "name": "UserPolicyAgendaMultiWoz"
      },
      "sys_policy": {
        "name": "RuleBasedMultiwozBot"
      },
      "nlg": {
        "name": "MultiwozTemplateNLG",
        "is_user": true
      }
    }],
    "meta": {
      "distributed": false,
      "num_eval": 100,
      "eval_frequency": 1000,
      "max_tick_unit": "total_t",
      "max_trial": 1,
      "max_session": 3,
      "resources": {
        "num_cpus": 1,
        "num_gpus": 0
      }
    }
  },
  "milu_rule_wreinforce_template": {
    "agent": [{
      "name": "DialogAgent",
      "nlu": {
        "name": "MILU",
        "model_file": "https://convlab.blob.core.windows.net/models/milu.tar.gz"
      },
      "dst": {
        "name": "RuleDST"
      },
      "nlg": {
        "name": "MultiwozTemplateNLG",
        "is_user": false
      },
      "state_encoder": {
        "name": "MultiWozStateEncoder"
      },
      "action_decoder": {
        "name": "MultiWozVocabActionDecoder"
      },
      "algorithm": {
        "name": "WarmUpReinforce",
        "action_pdtype": "default",
        "action_policy": "warmup_default",
        "warmup_epi": 1000,
        "explore_var_spec": null,
        "gamma": 0.98,
        "entropy_coef_spec": {
          "name": "linear_decay",
          "start_val": 0.01,
          "end_val": 0.001,
          "start_step": 1000,
          "end_step": 500000
        },
        "training_frequency": 1
      },
      "memory": {
        "name": "OnPolicyReplay"
      },
      "net": {
        "type": "MLPNet",
        "hid_layers": [100],
        "hid_layers_activation": "relu",
        "clip_grad_val": null,
        "loss_spec": {
          "name": "MSELoss"
        },
        "optim_spec": {
          "name": "Adam",
          "lr": 0.001
        },
        "lr_scheduler_spec": {
          "name": "StepLR",
          "step_size": 1000,
          "gamma": 0.999,
        },
        "gpu": false
      }
    }],
    "env": [{
      "name": "multiwoz",
      "action_dim": 300,
      "observation_dim": 393,
      "max_t": 40,
      "max_frame": 500000,
      "nlu": {
        "name": "MILU",
        "model_file": "https://convlab.blob.core.windows.net/models/milu.tar.gz"
      },
      "user_policy": {
        "name": "UserPolicyAgendaMultiWoz"
      },
      "sys_policy": {
        "name": "RuleBasedMultiwozBot"
      },
      "nlg": {
        "name": "MultiwozTemplateNLG",
        "is_user": true
      }
    }],
    "meta": {
      "distributed": false,
      "num_eval": 100,
      "eval_frequency": 1000,
      "max_tick_unit": "total_t",
      "max_trial": 1,
      "max_session": 3,
      "resources": {
        "num_cpus": 1,
        "num_gpus": 0
      }
    }
  },
  "milu_rule_wreinforce": {
    "agent": [{
      "name": "DialogAgent",
      "nlu": {
        "name": "MILU",
        "model_file": "https://convlab.blob.core.windows.net/models/milu.tar.gz"
      },
      "dst": {
        "name": "RuleDST"
      },
      "state_encoder": {
        "name": "MultiWozStateEncoder"
      },
      "action_decoder": {
        "name": "MultiWozVocabActionDecoder"
      },
      "algorithm": {
        "name": "WarmUpReinforce",
        "action_pdtype": "default",
        "action_policy": "warmup_default",
        "warmup_epi": 1000,
        "explore_var_spec": null,
        "gamma": 0.98,
        "entropy_coef_spec": {
          "name": "linear_decay",
          "start_val": 0.01,
          "end_val": 0.001,
          "start_step": 1000,
          "end_step": 500000
        },
        "training_frequency": 1
      },
      "memory": {
        "name": "OnPolicyReplay"
      },
      "net": {
        "type": "MLPNet",
        "hid_layers": [100],
        "hid_layers_activation": "relu",
        "clip_grad_val": null,
        "loss_spec": {
          "name": "MSELoss"
        },
        "optim_spec": {
          "name": "Adam",
          "lr": 0.001
        },
        "lr_scheduler_spec": {
          "name": "StepLR",
          "step_size": 1000,
          "gamma": 0.999,
        },
        "gpu": false
      }
    }],
    "env": [{
      "name": "multiwoz",
      "action_dim": 300,
      "observation_dim": 393,
      "max_t": 40,
      "max_frame": 500000,
      "user_policy": {
        "name": "UserPolicyAgendaMultiWoz"
      },
      "sys_policy": {
        "name": "RuleBasedMultiwozBot"
      },
      "nlg": {
        "name": "MultiwozTemplateNLG",
        "is_user": true
      }
    }],
    "meta": {
      "distributed": false,
      "num_eval": 100,
      "eval_frequency": 1000,
      "max_tick_unit": "total_t",
      "max_trial": 1,
      "max_session": 3,
      "resources": {
        "num_cpus": 1,
        "num_gpus": 0
      }
    }
  },
  "onenet_rule_ppo_template": {
    "agent": [{
      "name": "DialogAgent",
      "nlu": {
        "name": "OneNetLU",
        "model_file": "https://convlab.blob.core.windows.net/models/onenet.tar.gz"
      },
      "dst": {
        "name": "RuleDST"
      },
      "nlg": {
        "name": "MultiwozTemplateNLG",
        "is_user": false
      },
      "state_encoder": {
        "name": "MultiWozStateEncoder"
      },
      "action_decoder": {
        "name": "MultiWozVocabActionDecoder"
      },
      "algorithm": {
        "name": "PPO",
        "action_pdtype": "default",
        "action_policy": "default",
        "explore_var_spec": null,
        "gamma": 0.99,
        "lam": 0.95,
        "clip_eps_spec": {
          "name": "linear_decay",
          "start_val": 0.10,
          "end_val": 0.01,
          "start_step": 1000,
          "end_step": 50000,
        },
        "entropy_coef_spec": {
          "name": "linear_decay",
          "start_val": 0.01,
          "end_val": 0.001,
          "start_step": 1000,
          "end_step": 50000,
        },
        "val_loss_coef": 0.85,
        "training_frequency": 16,
        "training_epoch": 8
      },
      "memory": {
        "name": "OnPolicyReplay"
      },
      "net": {
        "type": "MLPNet",
        "shared": false,
        "hid_layers": [100],
        "hid_layers_activation": "relu",
        "clip_grad_val": 10.0,
        "use_same_optim": false,
        "actor_optim_spec": {
          "name": "Adam",
          "lr": 0.001
        },
        "critic_optim_spec": {
          "name": "Adam",
          "lr": 0.005
        },
        "lr_scheduler_spec": {
          "name": "StepLR",
          "step_size": 2000,
          "gamma": 0.999,
        },
        "gpu": false
      }
    }],
    "env": [{
      "name": "multiwoz",
      "action_dim": 300,
      "observation_dim": 393,
      "max_t": 40,
      "max_frame": 50000,
      "nlu": {
        "name": "OneNetLU",
        "model_file": "https://convlab.blob.core.windows.net/models/onenet.tar.gz"
      },
      "user_policy": {
        "name": "UserPolicyAgendaMultiWoz"
      },
      "sys_policy": {
        "name": "RuleBasedMultiwozBot"
      },
      "nlg": {
        "name": "MultiwozTemplateNLG",
        "is_user": true
      }
    }],
    "meta": {
      "distributed": false,
      "num_eval": 100,
      "eval_frequency": 1000,
      "max_tick_unit": "total_t",
      "max_trial": 1,
      "max_session": 1,
      "resources": {
        "num_cpus": 1,
        "num_gpus": 0
      }
    }
  },
  "onenet_rule_rule_sclstm": {
    "agent": [{
      "name": "DialogAgent",
      "nlu": {
        "name": "OneNetLU",
        "model_file": "https://convlab.blob.core.windows.net/models/onenet.tar.gz"
      },
      "dst": {
        "name": "RuleDST"
      },
      "nlg": {
        "name": "SCLSTM",
        "model_file": "https://convlab.blob.core.windows.net/models/nlg-sclstm-multiwoz.zip"
      },
      "algorithm": {
        "name": "ExternalPolicy",
        "policy": {
          "name": "RuleBasedMultiwozBot"
        },
        "action_pdtype": "Argmax",
        "action_policy": "default"
      }
    }],
    "env": [{
      "name": "multiwoz",
      "user_policy": {
        "name": "UserPolicyAgendaMultiWoz"
      },
      "sys_policy": {
        "name": "RuleBasedMultiwozBot"
      },
      "nlu": {
        "name": "OneNetLU",
        "model_file": "https://convlab.blob.core.windows.net/models/onenet.tar.gz"
      },
      "nlg": {
        "name": "MultiwozTemplateNLG",
        "is_user": true
      },
      "max_t": 40,
      "max_frame": 1000
    }],
    "meta": {
      "distributed": false,
      "eval_frequency": 1000,
      "num_eval": 100,
      "max_tick_unit": "total_t",
      "max_trial": 1,
      "max_session": 1,
      "resources": {
        "num_cpus": 1,
        "num_gpus": 0
      }
    }
  },
  "rule_rule": {
    "agent": [{
      "name": "DialogAgent",
      "dst": {
        "name": "RuleDST"
      },
      "algorithm": {
        "name": "ExternalPolicy",
        "policy": {
          "name": "RuleBasedMultiwozBot"
        },
        "action_pdtype": "Argmax",
        "action_policy": "default"
      }
    }],
    "env": [{
      "name": "multiwoz",
      "action_dim": 300,
      "observation_dim": 393,
      "max_t": 40,
      "max_frame": 100,
      "user_policy": {
        "name": "UserPolicyAgendaMultiWoz"
      },
      "sys_policy": {
        "name": "RuleBasedMultiwozBot"
      }
    }],
    "meta": {
      "distributed": false,
      "eval_frequency": 10,
      "num_eval": 10,
      "max_tick_unit": "total_t",
      "max_trial": 1,
      "max_session": 1,
      "resources": {
        "num_cpus": 1,
        "num_gpus": 0
      }
    }
  },
  "rule_rule_evaluator": {
    "agent": [{
      "name": "DialogAgent",
      "dst": {
        "name": "RuleDST"
      },
      "evaluator": {
        "name": "MultiWozEvaluator"
      },
      "algorithm": {
        "name": "ExternalPolicy",
        "policy": {
          "name": "RuleBasedMultiwozBot"
        },
        "action_pdtype": "Argmax",
        "action_policy": "default"
      }
    }],
    "env": [{
      "name": "multiwoz",
      "action_dim": 300,
      "observation_dim": 393,
      "max_t": 40,
      "max_frame": 100,
      "user_policy": {
        "name": "UserPolicyAgendaMultiWoz"
      },
      "sys_policy": {
        "name": "RuleBasedMultiwozBot"
      }
    }],
    "meta": {
      "distributed": false,
      "eval_frequency": 10,
      "num_eval": 100,
      "max_tick_unit": "total_t",
      "max_trial": 1,
      "max_session": 1,
      "resources": {
        "num_cpus": 1,
        "num_gpus": 0
      }
    }
  },
  "rule_vmle": {
    "agent": [{
      "name": "DialogAgent",
      "dst": {
        "name": "RuleDST"
      },
      "algorithm": {
        "name": "ExternalPolicy",
        "policy": {
          "name": "VanillaMLEPolicy",
          "model_file": "https://convlab.blob.core.windows.net/models/vmle.tar.gz"
        },
        "action_pdtype": "Argmax",
        "action_policy": "default"
      }
    }],
    "env": [{
      "name": "multiwoz",
      "action_dim": 300,
      "observation_dim": 393,
      "max_t": 40,
      "max_frame": 100,
      "user_policy": {
        "name": "UserPolicyAgendaMultiWoz"
      },
      "sys_policy": {
        "name": "RuleBasedMultiwozBot"
      }
    }],
    "meta": {
      "distributed": false,
      "eval_frequency": 10,
      "num_eval": 10,
      "max_tick_unit": "total_t",
      "max_trial": 1,
      "max_session": 1,
      "resources": {
        "num_cpus": 1,
        "num_gpus": 0
      }
    }
  },
  "rule_dqn": {
    "agent": [{
      "name": "DialogAgent",
      "dst": {
        "name": "RuleDST"
      },
      "state_encoder": {
        "name": "MultiWozStateEncoder"
      },
      "action_decoder": {
        "name": "MultiWozVocabActionDecoder"
      },
      "algorithm": {
        "name": "DQN",
        "action_pdtype": "Argmax",
        "action_policy": "epsilon_greedy",
        "explore_var_spec": {
          "name": "linear_decay",
          "start_val": 0.1,
          "end_val": 0.01,
          "start_step": 0,
          "end_step": 500000,
        },
        "gamma": 0.9,
        "training_batch_iter": 1,
        "training_iter": 500,
        "training_frequency": 20,
        "training_start_step": 32
      },
      "memory": {
        "name": "Replay",
        "batch_size": 16,
        "max_size": 50000,
        "use_cer": false 
      },
      "net": {
        "type": "MLPNet",
        "hid_layers": [100],
        "hid_layers_activation": "relu",
        "clip_grad_val": null,
        "loss_spec": {
          "name": "MSELoss"
        },
        "optim_spec": {
          "name": "Adam",
          "lr": 0.001
        },
        "lr_scheduler_spec": {
          "name": "StepLR",
          "step_size": 1000,
          "gamma": 0.999,
        },
        "update_type": "replace",
        "update_frequency": 300,
        "polyak_coef": 0,
        "gpu": false
      }
    }],
    "env": [{
      "name": "multiwoz",
      "action_dim": 300,
      "observation_dim": 393,
      "max_t": 40,
      "max_frame": 500000,
      "user_policy": {
        "name": "UserPolicyAgendaMultiWoz"
      },
      "sys_policy": {
        "name": "RuleBasedMultiwozBot"
      }
    }],
    "meta": {
      "distributed": false,
      "num_eval": 100,
      "eval_frequency": 1000,
      "max_tick_unit": "total_t",
      "max_trial": 1,
      "max_session": 3,
      "resources": {
        "num_cpus": 1,
        "num_gpus": 0
      }
    }
  },
  "rule_reinforce": {
    "agent": [{
      "name": "DialogAgent",
      "dst": {
        "name": "RuleDST"
      },
      "state_encoder": {
        "name": "MultiWozStateEncoder"
      },
      "action_decoder": {
        "name": "MultiWozVocabActionDecoder"
      },
      "algorithm": {
        "name": "Reinforce",
        "action_pdtype": "default",
        "action_policy": "default",
        "explore_var_spec": null,
        "gamma": 0.98,
        "entropy_coef_spec": {
          "name": "linear_decay",
          "start_val": 0.01,
          "end_val": 0.001,
          "start_step": 1000,
          "end_step": 50000
        },
        "training_frequency": 1
      },
      "memory": {
        "name": "OnPolicyReplay"
      },
      "net": {
        "type": "MLPNet",
        "hid_layers": [100],
        "hid_layers_activation": "relu",
        "clip_grad_val": null,
        "loss_spec": {
          "name": "MSELoss"
        },
        "optim_spec": {
          "name": "Adam",
          "lr": 0.001
        },
        "lr_scheduler_spec": {
          "name": "StepLR",
          "step_size": 1000,
          "gamma": 0.999,
        },
        "gpu": false
      }
    }],
    "env": [{
      "name": "multiwoz",
      "action_dim": 300,
      "observation_dim": 393,
      "max_t": 40,
      "max_frame": 50000,
      "user_policy": {
        "name": "UserPolicyAgendaMultiWoz"
      },
      "sys_policy": {
        "name": "RuleBasedMultiwozBot"
      }
    }],
    "meta": {
      "distributed": false,
      "num_eval": 100,
      "eval_frequency": 1000,
      "max_tick_unit": "total_t",
      "max_trial": 1,
      "max_session": 1,
      "resources": {
        "num_cpus": 1,
        "num_gpus": 0
      }
    }
  },
  "rule_a2c": {
    "agent": [{
      "name": "DialogAgent",
      "dst": {
        "name": "RuleDST"
      },
      "state_encoder": {
        "name": "MultiWozStateEncoder"
      },
      "action_decoder": {
        "name": "MultiWozVocabActionDecoder"
      },
      "algorithm": {
        "name": "ActorCritic",
        "action_pdtype": "default",
        "action_policy": "default",
        "explore_var_spec": null,
        "gamma": 0.99,
        "lam": 1.0,
        "num_step_returns": null,
        "entropy_coef_spec": {
          "name": "linear_decay",
          "start_val": 0.01,
          "end_val": 0.001,
          "start_step": 1000,
          "end_step": 500000,
        },
        "policy_loss_coef": 1.0,
        "val_loss_coef": 0.01,
        "training_frequency": 1,
      },
      "memory": {
        "name": "OnPolicyReplay"
      },
      "net": {
        "type": "MLPNet",
        "shared": true,
        "hid_layers": [100],
        "hid_layers_activation": "relu",
        "clip_grad_val": 10.0,
        "use_same_optim": false,
        "actor_optim_spec": {
          "name": "Adam",
          "lr": 0.001
        },
        "critic_optim_spec": {
          "name": "Adam",
          "lr": 0.005
        },
        "lr_scheduler_spec": {
          "name": "StepLR",
          "step_size": 2000,
          "gamma": 0.999,
        },
        "gpu": false
      }
    }],
    "env": [{
      "name": "multiwoz",
      "action_dim": 300,
      "observation_dim": 393,
      "max_t": 40,
      "max_frame": 500000,
      "user_policy": {
        "name": "UserPolicyAgendaMultiWoz"
      },
      "sys_policy": {
        "name": "RuleBasedMultiwozBot"
      }
    }],
    "meta": {
      "distributed": false,
      "num_eval": 100,
      "eval_frequency": 1000,
      "max_tick_unit": "total_t",
      "max_trial": 1,
      "max_session": 3,
      "resources": {
        "num_cpus": 1,
        "num_gpus": 0
      }
    }
  },
  "rule_ppo": {
    "agent": [{
      "name": "DialogAgent",
      "dst": {
        "name": "RuleDST"
      },
      "state_encoder": {
        "name": "MultiWozStateEncoder"
      },
      "action_decoder": {
        "name": "MultiWozVocabActionDecoder"
      },
      "algorithm": {
        "name": "PPO",
        "action_pdtype": "default",
        "action_policy": "default",
        "explore_var_spec": null,
        "gamma": 0.99,
        "lam": 0.95,
        "clip_eps_spec": {
          "name": "linear_decay",
          "start_val": 0.10,
          "end_val": 0.01,
          "start_step": 1000,
          "end_step": 5000000,
        },
        "entropy_coef_spec": {
          "name": "linear_decay",
          "start_val": 0.01,
          "end_val": 0.001,
          "start_step": 1000,
          "end_step": 5000000,
        },
        "val_loss_coef": 0.85,
        "training_frequency": 16,
        "training_epoch": 8
      },
      "memory": {
        "name": "OnPolicyReplay"
      },
      "net": {
        "type": "MLPNet",
        "shared": true,
        "hid_layers": [100],
        "hid_layers_activation": "relu",
        "clip_grad_val": 10.0,
        "use_same_optim": false,
        "actor_optim_spec": {
          "name": "Adam",
          "lr": 0.001
        },
        "critic_optim_spec": {
          "name": "Adam",
          "lr": 0.005
        },
        "lr_scheduler_spec": {
          "name": "StepLR",
          "step_size": 2000,
          "gamma": 0.999,
        },
        "gpu": false
      }
    }],
    "env": [{
      "name": "multiwoz",
      "action_dim": 300,
      "observation_dim": 393,
      "max_t": 40,
      "max_frame": 5000000,
      "user_policy": {
        "name": "UserPolicyAgendaMultiWoz"
      },
      "sys_policy": {
        "name": "RuleBasedMultiwozBot"
      }
    }],
    "meta": {
      "distributed": false,
      "num_eval": 100,
      "eval_frequency": 1000,
      "max_tick_unit": "total_t",
      "max_trial": 1,
      "max_session": 3,
      "resources": {
        "num_cpus": 1,
        "num_gpus": 0
      }
    }
  },
  "rule_pposil": {
    "agent": [{
      "name": "DialogAgent",
      "dst": {
        "name": "RuleDST"
      },
      "state_encoder": {
        "name": "MultiWozStateEncoder"
      },
      "action_decoder": {
        "name": "MultiWozVocabActionDecoder"
      },
      "algorithm": {
        "name": "PPOSIL",
        "action_pdtype": "default",
        "action_policy": "default",
        "explore_var_spec": null,
        "gamma": 0.99,
        "lam": 0.99,
        "clip_eps_spec": {
          "name": "linear_decay",
          "start_val": 0.10,
          "end_val": 0.01,
          "start_step": 1000,
          "end_step": 500000,
        },
        "entropy_coef_spec": {
          "name": "linear_decay",
          "start_val": 0.01,
          "end_val": 0.001,
          "start_step": 1000,
          "end_step": 500000,
        },
        "val_loss_coef": 0.1,
        "sil_policy_loss_coef": 1.0,
        "sil_val_loss_coef": 0.1,
        "training_frequency": 16,
        "training_batch_iter": 1,
        "training_iter": 8,
        "training_epoch": 8
      },
      "memory": {
        "name": "OnPolicyReplay",
        "sil_replay_name": "Replay",
        "batch_size": 32,
        "max_size": 50000,
        "use_cer": true
      },
      "net": {
        "type": "MLPNet",
        "shared": true,
        "hid_layers": [100],
        "hid_layers_activation": "relu",
        "clip_grad_val": 10.0,
        "use_same_optim": false,
        "actor_optim_spec": {
          "name": "Adam",
          "lr": 0.001
        },
        "critic_optim_spec": {
          "name": "Adam",
          "lr": 0.005
        },
        "lr_scheduler_spec": {
          "name": "StepLR",
          "step_size": 2000,
          "gamma": 0.999,
        },
        "gpu": false
      }
    }],
    "env": [{
      "name": "multiwoz",
      "action_dim": 300,
      "observation_dim": 393,
      "max_t": 40,
      "max_frame": 500000,
      "user_policy": {
        "name": "UserPolicyAgendaMultiWoz"
      },
      "sys_policy": {
        "name": "RuleBasedMultiwozBot"
      },
    }],
    "meta": {
      "distributed": false,
      "num_eval": 100,
      "eval_frequency": 1000,
      "max_tick_unit": "total_t",
      "max_trial": 1,
      "max_session": 3,
      "resources": {
        "num_cpus": 1,
        "num_gpus": 0
      }
    }
  },
  "rule_wdqn": {
    "agent": [{
      "name": "DialogAgent",
      "dst": {
        "name": "RuleDST"
      },
      "state_encoder": {
        "name": "MultiWozStateEncoder"
      },
      "action_decoder": {
        "name": "MultiWozVocabActionDecoder"
      },
      "algorithm": {
        "name": "WarmUpDQN",
        "action_pdtype": "Argmax",
        "action_policy": "warmup_epsilon_greedy",
        "warmup_epi": 1000,
        "explore_var_spec": {
          "name": "linear_decay",
          "start_val": 0.1,
          "end_val": 0.01,
          "start_step": 0,
          "end_step": 500000,
        },
        "gamma": 0.9,
        "training_batch_iter": 1,
        "training_iter": 500,
        "training_frequency": 200,
        "training_start_step": 32
      },
      "memory": {
        "name": "Replay",
        "warmup_name": "Replay",
        "batch_size": 16,
        "max_size": 50000,
        "use_cer": false 
      },
      "net": {
        "type": "MLPNet",
        "hid_layers": [100],
        "hid_layers_activation": "relu",
        "clip_grad_val": null,
        "loss_spec": {
          "name": "MSELoss"
        },
        "optim_spec": {
          "name": "Adam",
          "lr": 0.001
        },
        "lr_scheduler_spec": {
          "name": "StepLR",
          "step_size": 1000,
          "gamma": 0.999,
        },
        "update_type": "replace",
        "update_frequency": 1000,
        "polyak_coef": 0,
        "gpu": false
      }
    }],
    "env": [{
      "name": "multiwoz",
      "action_dim": 300,
      "observation_dim": 393,
      "max_t": 40,
      "max_frame": 50000,
      "user_policy": {
        "name": "UserPolicyAgendaMultiWoz"
      },
      "sys_policy": {
        "name": "RuleBasedMultiwozBot"
      }
    }],
    "meta": {
      "distributed": false,
      "num_eval": 100,
      "eval_frequency": 2000,
      "max_tick_unit": "total_t",
      "max_trial": 1,
      "max_session": 3,
      "resources": {
        "num_cpus": 1,
        "num_gpus": 0
      }
    }
  },
  "rule_wreinforce": {
    "agent": [{
      "name": "DialogAgent",
      "dst": {
        "name": "RuleDST"
      },
      "state_encoder": {
        "name": "MultiWozStateEncoder"
      },
      "action_decoder": {
        "name": "MultiWozVocabActionDecoder"
      },
      "algorithm": {
        "name": "WarmUpReinforce",
        "action_pdtype": "default",
        "action_policy": "warmup_default",
        "warmup_epi": 1000,
        "explore_var_spec": null,
        "gamma": 0.98,
        "entropy_coef_spec": {
          "name": "linear_decay",
          "start_val": 0.01,
          "end_val": 0.001,
          "start_step": 1000,
          "end_step": 50000
        },
        "training_frequency": 1
      },
      "memory": {
        "name": "OnPolicyReplay"
      },
      "net": {
        "type": "MLPNet",
        "hid_layers": [100],
        "hid_layers_activation": "relu",
        "clip_grad_val": null,
        "loss_spec": {
          "name": "MSELoss"
        },
        "optim_spec": {
          "name": "Adam",
          "lr": 0.001
        },
        "lr_scheduler_spec": {
          "name": "StepLR",
          "step_size": 1000,
          "gamma": 0.999,
        },
        "gpu": false
      }
    }],
    "env": [{
      "name": "multiwoz",
      "action_dim": 300,
      "observation_dim": 393,
      "max_t": 40,
      "max_frame": 50000,
      "user_policy": {
        "name": "UserPolicyAgendaMultiWoz"
      },
      "sys_policy": {
        "name": "RuleBasedMultiwozBot"
      },
    }],
    "meta": {
      "distributed": false,
      "num_eval": 100,
      "eval_frequency": 1000,
      "max_tick_unit": "total_t",
      "max_trial": 1,
      "max_session": 3,
      "resources": {
        "num_cpus": 1,
        "num_gpus": 0
      }
    }
<<<<<<< HEAD
=======
  },
  "sequicity": {
    "agent": [{
      "name": "DialogAgent",
      "algorithm": {
        "name": "ExternalPolicy",
        "e2e": {
          "name": "Sequicity",
          "model_file": "https://convlab.blob.core.windows.net/models/Sequicity.zip"
        },
        "action_pdtype": "Argmax",
        "action_policy": "default"
      },
      "memory": {
        "name": "Replay",
        "max_size": 1 
      }
    }],
    "env": [{
      "name": "multiwoz",
      "user_policy": {
        "name": "UserPolicyAgendaMultiWoz"
      },
      "sys_policy": {
        "name": "RuleBasedMultiwozBot"
      },
      "nlu": {
        "name": "OneNetLU",
        "model_file": "https://convlab.blob.core.windows.net/models/onenet.tar.gz"
      },
      "nlg": {
        "name": "MultiwozTemplateNLG",
        "is_user": true
      },
      "max_t": 40,
      "max_frame": 1000
    }],
    "body": {
      "product": "outer",
      "num": 1
    },
    "meta": {
      "distributed": false,
      "eval_frequency": 1000,
      "num_eval": 100,
      "max_tick_unit": "total_t",
      "max_trial": 1,
      "max_session": 1,
      "resources": {
        "num_cpus": 1,
        "num_gpus": 0
      }
    }
>>>>>>> a713ad44
  }
}<|MERGE_RESOLUTION|>--- conflicted
+++ resolved
@@ -1715,8 +1715,6 @@
         "num_gpus": 0
       }
     }
-<<<<<<< HEAD
-=======
   },
   "sequicity": {
     "agent": [{
@@ -1770,6 +1768,5 @@
         "num_gpus": 0
       }
     }
->>>>>>> a713ad44
   }
 }